--- conflicted
+++ resolved
@@ -1311,11 +1311,10 @@
             convert_fp8_linear(transformer, base_dtype, params_to_keep, scale_weight_keys=scale_weights)
             patch_linear = False
 
-<<<<<<< HEAD
         #del sd
-=======
-        del sd
->>>>>>> b6d4c172
+
+        if multitalk_model is not None:
+            transformer.audio_proj = multitalk_model["proj_model"]
 
         if vram_management_args is not None:
             if gguf:
