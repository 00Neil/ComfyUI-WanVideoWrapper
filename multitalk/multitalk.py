--- conflicted
+++ resolved
@@ -231,19 +231,11 @@
         expected_tokens = N_t * N_h * N_w
         actual_tokens = x.shape[1]
         x_extra = None
-<<<<<<< HEAD
-        if x.shape[0] * N_t != encoder_hidden_states.shape[0]:
-            x_extra = x[:, -N_h * N_w:, :]
-            x = x[:, :-N_h * N_w, :]
-            N_t = N_t - 1
-        x = rearrange(x, "B (N_t S) C -> (B N_t) S C", N_t=N_t)
-=======
 
         if actual_tokens != expected_tokens:
             x_extra = x[:, -N_h * N_w:, :]
             x = x[:, :-N_h * N_w, :]
             N_t = N_t - 1
->>>>>>> 9076a3aa
 
         B = x.shape[0]
         S = N_h * N_w
