--- conflicted
+++ resolved
@@ -12,13 +12,7 @@
     def INPUT_TYPES(s):
         return {
             "required": {
-<<<<<<< HEAD
-                "model": (folder_paths.get_filename_list("diffusion_models"), {"tooltip": "These models are loaded from the 'ComfyUI/models/diffusion_models' -folder",}),
-
-            #"base_precision": (["fp32", "bf16", "fp16"], {"default": "fp16"}),
-=======
                 "model": (folder_paths.get_filename_list("unet_gguf") + folder_paths.get_filename_list("diffusion_models"), {"tooltip": "These models are loaded from the 'ComfyUI/models/diffusion_models' -folder",}),
->>>>>>> b6d4c172
             },
         }
 
@@ -30,15 +24,6 @@
     def loadmodel(self, model, base_precision=None):
         from .multitalk import AudioProjModel
         offload_device = mm.unet_offload_device()
-<<<<<<< HEAD
-        #base_dtype = {"fp8_e4m3fn": torch.float8_e4m3fn, "fp8_e4m3fn_fast": torch.float8_e4m3fn, "bf16": torch.bfloat16, "fp16": torch.float16, "fp16_fast": torch.float16, "fp32": torch.float32}[base_precision]
-        
-        model_path = folder_paths.get_full_path_or_raise("diffusion_models", model)
-        sd = load_torch_file(model_path, device=offload_device, safe_load=True)
-
-        #audio_proj_keys = [k for k in sd.keys() if "audio_proj" in k]
-        #audio_proj_sd = {k.replace("audio_proj.", ""): sd.pop(k) for k in audio_proj_keys}
-=======
         
         model_path = folder_paths.get_full_path_or_raise("diffusion_models", model)
         if model_path.endswith(".gguf"):
@@ -46,7 +31,6 @@
             sd = load_gguf_checkpoint(model_path)
         else:
             sd = load_torch_file(model_path, device=offload_device, safe_load=True)
->>>>>>> b6d4c172
 
         audio_window=5
         intermediate_dim=512
@@ -64,13 +48,6 @@
                     context_tokens=context_tokens,
                     norm_output_audio=norm_output_audio,
             )
-<<<<<<< HEAD
-        #fantasytalking_proj_model.load_state_dict(sd, strict=False)
-
-        #for name, param in multitalk_proj_model.named_parameters():
-        #    set_module_tensor_to_device(multitalk_proj_model, name, device=offload_device, dtype=base_dtype, value=audio_proj_sd[name])
-=======
->>>>>>> b6d4c172
 
         multitalk = {
             "proj_model": multitalk_proj_model,
